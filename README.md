# TelegramBotPHP
[![API](https://img.shields.io/badge/Telegram%20Bot%20API-May%2018%2C%202017-36ade1.svg)](https://core.telegram.org/bots/api)
![PHP](https://img.shields.io/badge/php-%3E%3D5.3-8892bf.svg)
![CURL](https://img.shields.io/badge/cURL-required-green.svg)

[![Total Downloads](https://poser.pugx.org/eleirbag89/telegrambotphp/downloads)](https://packagist.org/packages/eleirbag89/telegrambotphp)
[![License](https://poser.pugx.org/eleirbag89/telegrambotphp/license)](https://packagist.org/packages/eleirbag89/telegrambotphp)

> A very simple PHP [Telegram Bot API](https://core.telegram.org/bots) for sending messages.    
> (Almost) Compliant with the May 18, 2017 Telegram Bot API update.

Requirements
---------

* PHP5
* Curl for PHP5 must be enabled.
* Telegram API key, you can get one simply with [@BotFather](https://core.telegram.org/bots#botfather) with simple commands right after creating your bot.

For the WebHook:
* An SSL certificate (Telegram API requires this). You can use [Cloudflare's Free Flexible SSL](https://www.cloudflare.com/ssl) which crypts the web traffic from end user to their proxies if you're using CloudFlare DNS.    
Since the August 29 update you can use a self-signed ssl certificate.

For the GetUpdates:
* Some way to execute the script in order to serve messages (for example cronjob)

Installation
---------

<<<<<<< HEAD
#### composer
```
composer require shakibonline/telegrambotphp v0.0.2
```

#### manually

=======
#### Manual
>>>>>>> 8f53f251

* Copy Telegram.php into your server and include it in your new bot script
```php
include("Telegram.php");
$telegram = new Telegram($bot_id);
```

* To enable error log file, also copy TelegramErrorLogger.php in the same directory of Telegram.php file

#### Using Composer

From your project directory, run
```
composer require eleirbag89/telegrambotphp
```

Configuration (WebHook)
---------

Navigate to 
https://api.telegram.org/bot(BOT_ID)/setWebhook?url=https://yoursite.com/your_update.php
Or use the Telegram class setWebhook method.

Examples
---------

```php
$telegram = new Telegram($bot_id);
$chat_id = $telegram->ChatID();
$content = array('chat_id' => $chat_id, 'text' => "Test");
$telegram->sendMessage($content);
```

If you want to get some specific parameter from the Telegram response:
```php
$telegram = new Telegram($bot_id);
$result = $telegram->getData();
$text = $result["message"] ["text"];
$chat_id = $result["message"] ["chat"]["id"];
$content = array('chat_id' => $chat_id, 'text' => "Test");
$telegram->sendMessage($content);
```

To upload a Photo or some other files, you need to load it with CurlFile:
```php
// Load a local file to upload. If is already on Telegram's Servers just pass the resource id
$img = curl_file_create('test.png','image/png'); 
$content = array('chat_id' => $chat_id, 'photo' => $img );
$telegram->sendPhoto($content);
```

To download a file on the Telegram's servers
```php
$file = $telegram->getFile($file_id);
$telegram->downloadFile($file["result"]["file_path"], "./my_downloaded_file_on_local_server.png");
```

See update.php or update cowsay.php for the complete example.
If you wanna see the CowSay Bot in action [add it](https://telegram.me/cowmooobot).

If you want to use GetUpdates instead of the WebHook you need to call the the `serveUpdate` function inside a for cycle.
```php
$req = $telegram->getUpdates();
for ($i = 0; $i < $telegram-> UpdateCount(); $i++) {
	// You NEED to call serveUpdate before accessing the values of message in Telegram Class
	$telegram->serveUpdate($i);
	$text = $telegram->Text();
	$chat_id = $telegram->ChatID();

	if ($text == "/start") {
		$reply = "Working";
		$content = array('chat_id' => $chat_id, 'text' => $reply);
		$telegram->sendMessage($content);
	}
	// DO OTHER STUFF
}
```
See getUpdates.php for the complete example.

Functions
------------

For a complete and up-to-date functions documentation check http://eleirbag89.github.io/TelegramBotPHP/

Build keyboard parameters
------------
```php
buildKeyBoard(array $options, $onetime=true, $resize=true, $selective=true)
```
Send a custom keyboard. $option is an array of array KeyboardButton.  
Check [ReplyKeyBoardMarkUp](https://core.telegram.org/bots/api#replykeyboardmarkup) for more info.    

```php
buildInlineKeyBoard(array $inline_keyboard)
```
Send a custom keyboard. $inline_keyboard is an array of array InlineKeyboardButton.  
Check [InlineKeyboardMarkup](https://core.telegram.org/bots/api#inlinekeyboardmarkup) for more info.    

```php
buildInlineKeyBoardButton($text, $url, $callback_data, $switch_inline_query)
```
Create an InlineKeyboardButton.    
Check [InlineKeyBoardButton](https://core.telegram.org/bots/api#inlinekeyboardbutton) for more info.    

```php
buildKeyBoardButton($text, $url, $request_contact, $request_location)
```
Create a KeyboardButton.    
Check [KeyBoardButton](https://core.telegram.org/bots/api#keyboardbutton) for more info.    


```php
buildKeyBoardHide($selective=true)
```
Hide a custom keyboard.  
Check [ReplyKeyBoarHide](https://core.telegram.org/bots/api#replykeyboardhide) for more info.    

```php
buildForceReply($selective=true)
```
Show a Reply interface to the user.  
Check [ForceReply](https://core.telegram.org/bots/api#forcereply) for more info.

List of Bots using the library
------------
Let me know (see the Contact me section) if you have made a bot using this API, I will add it to this section.

Emoticons
------------
For a list of emoticons to use in your bot messages, please refer to the column Bytes of this table:
http://apps.timwhitlock.info/emoji/tables/unicode

Contact me
------------
You can contact me [via Telegram](https://telegram.me/ggrillo) but if you have an issue please [open](https://github.com/Eleirbag89/TelegramBotPHP/issues) one.

Support me
------------
You can buy me a beer or two using [Paypal](https://paypal.me/eleirbag89)    
or support me using Flattr.    

[![Flattr this git repo](http://api.flattr.com/button/flattr-badge-large.png)](https://flattr.com/submit/auto?user_id=eleirbag89&url=https://github.com/Eleirbag89/TelegramBotPHP&title=TelegramBotPHP&language=&tags=github&category=software) <|MERGE_RESOLUTION|>--- conflicted
+++ resolved
@@ -26,17 +26,6 @@
 Installation
 ---------
 
-<<<<<<< HEAD
-#### composer
-```
-composer require shakibonline/telegrambotphp v0.0.2
-```
-
-#### manually
-
-=======
-#### Manual
->>>>>>> 8f53f251
 
 * Copy Telegram.php into your server and include it in your new bot script
 ```php
